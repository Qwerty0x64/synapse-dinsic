--- conflicted
+++ resolved
@@ -15,11 +15,7 @@
 # limitations under the License.
 
 import inspect
-<<<<<<< HEAD
-from typing import Dict, List, Optional
-=======
-from typing import Any, Dict, List
->>>>>>> 38c1fdb1
+from typing import Any, Dict, List, Optional
 
 from synapse.spam_checker_api import SpamCheckerApi
 
@@ -94,23 +90,19 @@
         """
         for spam_checker in self.spam_checkers:
             if (
-                spam_checker.user_may_invite(inviter_userid, invitee_userid, room_id)
+                spam_checker.user_may_invite(
+                    inviter_userid,
+                    invitee_userid,
+                    third_party_invite,
+                    room_id,
+                    new_room,
+                    published_room,
+                )
                 is False
             ):
                 return False
 
-<<<<<<< HEAD
-        return self.spam_checker.user_may_invite(
-            inviter_userid,
-            invitee_userid,
-            third_party_invite,
-            room_id,
-            new_room,
-            published_room,
-        )
-=======
-        return True
->>>>>>> 38c1fdb1
+        return True
 
     def user_may_create_room(
         self,
@@ -136,16 +128,15 @@
             True if the user may create a room, otherwise False
         """
         for spam_checker in self.spam_checkers:
-            if spam_checker.user_may_create_room(userid) is False:
-                return False
-
-<<<<<<< HEAD
-        return self.spam_checker.user_may_create_room(
-            userid, invite_list, third_party_invite_list, cloning
-        )
-=======
-        return True
->>>>>>> 38c1fdb1
+            if (
+                spam_checker.user_may_create_room(
+                    userid, invite_list, third_party_invite_list, cloning
+                )
+                is False
+            ):
+                return False
+
+        return True
 
     def user_may_create_room_alias(self, userid: str, room_alias: str) -> bool:
         """Checks if a given user may create a room alias
@@ -183,23 +174,24 @@
 
         return True
 
-    def user_may_join_room(self, userid, room_id, is_invited):
+    def user_may_join_room(self, userid: str, room_id: str, is_invited: bool):
         """Checks if a given users is allowed to join a room.
 
-        Is not called when the user creates a room.
-
-        Args:
-            userid (str)
-            room_id (str)
-            is_invited (bool): Whether the user is invited into the room
+        Not called when a user creates a room.
+
+        Args:
+            userid:
+            room_id:
+            is_invited: Whether the user is invited into the room
 
         Returns:
             bool: Whether the user may join the room
         """
-        if self.spam_checker is None:
-            return True
-
-        return self.spam_checker.user_may_join_room(userid, room_id, is_invited)
+        for spam_checker in self.spam_checkers:
+            if spam_checker.user_may_join_room(userid, room_id, is_invited) is False:
+                return False
+
+        return True
 
     def check_username_for_spam(self, user_profile: Dict[str, str]) -> bool:
         """Checks if a user ID or display name are considered "spammy" by this server.
