# -*- coding: utf-8 -*-
# Copyright 2019 The Matrix.org Foundation C.I.C.
#
# Licensed under the Apache License, Version 2.0 (the "License");
# you may not use this file except in compliance with the License.
# You may obtain a copy of the License at
#
#     http://www.apache.org/licenses/LICENSE-2.0
#
# Unless required by applicable law or agreed to in writing, software
# distributed under the License is distributed on an "AS IS" BASIS,
# WITHOUT WARRANTIES OR CONDITIONS OF ANY KIND, either express or implied.
# See the License for the specific language governing permissions and
# limitations under the License.
from typing import Callable

from synapse.events import EventBase
<<<<<<< HEAD
from synapse.module_api import ModuleApi
from synapse.types import StateMap
=======
from synapse.events.snapshot import EventContext
from synapse.types import Requester
>>>>>>> 3950ae51


class ThirdPartyEventRules(object):
    """Allows server admins to provide a Python module implementing an extra
    set of rules to apply when processing events.

    This is designed to help admins of closed federations with enforcing custom
    behaviours.
    """

    def __init__(self, hs):
        self.third_party_rules = None

        self.store = hs.get_datastore()

        module = None
        config = None
        if hs.config.third_party_event_rules:
            module, config = hs.config.third_party_event_rules

        if module is not None:
            self.third_party_rules = module(
                config=config, module_api=ModuleApi(hs, hs.get_auth_handler()),
            )

<<<<<<< HEAD
    async def check_event_allowed(self, event, context):
=======
    async def check_event_allowed(
        self, event: EventBase, context: EventContext
    ) -> bool:
>>>>>>> 3950ae51
        """Check if a provided event should be allowed in the given context.

        Args:
            event: The event to be checked.
            context: The context of the event.

        Returns:
            True if the event should be allowed, False if not.
        """
        if self.third_party_rules is None:
            return True

        prev_state_ids = await context.get_prev_state_ids()

        # Retrieve the state events from the database.
        state_events = {}
        for key, event_id in prev_state_ids.items():
            state_events[key] = await self.store.get_event(event_id, allow_none=True)

        ret = await self.third_party_rules.check_event_allowed(event, state_events)
        return ret

<<<<<<< HEAD
    async def on_create_room(self, requester, config, is_requester_admin):
=======
    async def on_create_room(
        self, requester: Requester, config: dict, is_requester_admin: bool
    ) -> bool:
>>>>>>> 3950ae51
        """Intercept requests to create room to allow, deny or update the
        request config.

        Args:
            requester
            config: The creation config from the client.
            is_requester_admin: If the requester is an admin

        Returns:
            Whether room creation is allowed or denied.
        """

        if self.third_party_rules is None:
            return True

        ret = await self.third_party_rules.on_create_room(
            requester, config, is_requester_admin
        )
        return ret

<<<<<<< HEAD
    async def check_threepid_can_be_invited(self, medium, address, room_id):
=======
    async def check_threepid_can_be_invited(
        self, medium: str, address: str, room_id: str
    ) -> bool:
>>>>>>> 3950ae51
        """Check if a provided 3PID can be invited in the given room.

        Args:
            medium: The 3PID's medium.
            address: The 3PID's address.
            room_id: The room we want to invite the threepid to.

        Returns:
            True if the 3PID can be invited, False if not.
        """

        if self.third_party_rules is None:
            return True

<<<<<<< HEAD
        state_events = await self._get_state_map_for_room(room_id)

        ret = await self.third_party_rules.check_threepid_can_be_invited(
            medium, address, state_events
        )
        return ret

    async def check_visibility_can_be_modified(
        self, room_id: str, new_visibility: str
    ) -> bool:
        """Check if a room is allowed to be published to, or removed from, the public room
        list.

        Args:
            room_id: The ID of the room.
            new_visibility: The new visibility state. Either "public" or "private".

        Returns:
            True if the room's visibility can be modified, False if not.
        """
        if self.third_party_rules is None:
            return True

        check_func = getattr(
            self.third_party_rules, "check_visibility_can_be_modified", None
        )
        if not check_func or not isinstance(check_func, Callable):
            return True

        state_events = await self._get_state_map_for_room(room_id)

        return await check_func(room_id, state_events, new_visibility)

    async def _get_state_map_for_room(self, room_id: str) -> StateMap[EventBase]:
        """Given a room ID, return the state events of that room.

        Args:
            room_id: The ID of the room.

        Returns:
            A dict mapping (event type, state key) to state event.
        """
=======
>>>>>>> 3950ae51
        state_ids = await self.store.get_filtered_current_state_ids(room_id)
        room_state_events = await self.store.get_events(state_ids.values())

        state_events = {}
        for key, event_id in state_ids.items():
            state_events[key] = room_state_events[event_id]

<<<<<<< HEAD
        return state_events
=======
        ret = await self.third_party_rules.check_threepid_can_be_invited(
            medium, address, state_events
        )
        return ret
>>>>>>> 3950ae51
<|MERGE_RESOLUTION|>--- conflicted
+++ resolved
@@ -15,13 +15,9 @@
 from typing import Callable
 
 from synapse.events import EventBase
-<<<<<<< HEAD
+from synapse.events.snapshot import EventContext
 from synapse.module_api import ModuleApi
-from synapse.types import StateMap
-=======
-from synapse.events.snapshot import EventContext
-from synapse.types import Requester
->>>>>>> 3950ae51
+from synapse.types import Requester, StateMap
 
 
 class ThirdPartyEventRules(object):
@@ -47,13 +43,9 @@
                 config=config, module_api=ModuleApi(hs, hs.get_auth_handler()),
             )
 
-<<<<<<< HEAD
-    async def check_event_allowed(self, event, context):
-=======
     async def check_event_allowed(
         self, event: EventBase, context: EventContext
     ) -> bool:
->>>>>>> 3950ae51
         """Check if a provided event should be allowed in the given context.
 
         Args:
@@ -76,13 +68,9 @@
         ret = await self.third_party_rules.check_event_allowed(event, state_events)
         return ret
 
-<<<<<<< HEAD
-    async def on_create_room(self, requester, config, is_requester_admin):
-=======
     async def on_create_room(
         self, requester: Requester, config: dict, is_requester_admin: bool
     ) -> bool:
->>>>>>> 3950ae51
         """Intercept requests to create room to allow, deny or update the
         request config.
 
@@ -103,13 +91,9 @@
         )
         return ret
 
-<<<<<<< HEAD
-    async def check_threepid_can_be_invited(self, medium, address, room_id):
-=======
     async def check_threepid_can_be_invited(
         self, medium: str, address: str, room_id: str
     ) -> bool:
->>>>>>> 3950ae51
         """Check if a provided 3PID can be invited in the given room.
 
         Args:
@@ -124,7 +108,6 @@
         if self.third_party_rules is None:
             return True
 
-<<<<<<< HEAD
         state_events = await self._get_state_map_for_room(room_id)
 
         ret = await self.third_party_rules.check_threepid_can_be_invited(
@@ -167,8 +150,6 @@
         Returns:
             A dict mapping (event type, state key) to state event.
         """
-=======
->>>>>>> 3950ae51
         state_ids = await self.store.get_filtered_current_state_ids(room_id)
         room_state_events = await self.store.get_events(state_ids.values())
 
@@ -176,11 +157,4 @@
         for key, event_id in state_ids.items():
             state_events[key] = room_state_events[event_id]
 
-<<<<<<< HEAD
-        return state_events
-=======
-        ret = await self.third_party_rules.check_threepid_can_be_invited(
-            medium, address, state_events
-        )
-        return ret
->>>>>>> 3950ae51
+        return state_events