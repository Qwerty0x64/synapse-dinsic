# -*- coding: utf-8 -*-
# Copyright 2019 New Vector Ltd
#
# Licensed under the Apache License, Version 2.0 (the "License");
# you may not use this file except in compliance with the License.
# You may obtain a copy of the License at
#
#     http://www.apache.org/licenses/LICENSE-2.0
#
# Unless required by applicable law or agreed to in writing, software
# distributed under the License is distributed on an "AS IS" BASIS,
# WITHOUT WARRANTIES OR CONDITIONS OF ANY KIND, either express or implied.
# See the License for the specific language governing permissions and
# limitations under the License.

import logging

from six import ensure_binary

from twisted.internet import defer

from synapse.api.errors import AuthError, SynapseError
from synapse.http.server import finish_request
from synapse.http.servlet import RestServlet

from ._base import client_patterns

logger = logging.getLogger(__name__)


class AccountValidityRenewServlet(RestServlet):
    PATTERNS = client_patterns("/account_validity/renew$")
    SUCCESS_HTML = (
        b"<html><body>Your account has been successfully renewed.</body><html>"
    )

    def __init__(self, hs):
        """
        Args:
            hs (synapse.server.HomeServer): server
        """
        super(AccountValidityRenewServlet, self).__init__()

        self.hs = hs
        self.account_activity_handler = hs.get_account_validity_handler()
        self.auth = hs.get_auth()
        self.success_html = hs.config.account_validity.account_renewed_html_content
        self.failure_html = hs.config.account_validity.invalid_token_html_content

    @defer.inlineCallbacks
    def on_GET(self, request):
        if b"token" not in request.args:
            raise SynapseError(400, "Missing renewal token")
        renewal_token = request.args[b"token"][0]

        token_valid = yield self.account_activity_handler.renew_account(
            renewal_token.decode("utf8")
        )

        if token_valid:
            status_code = 200
            response = self.success_html
        else:
            status_code = 404
            response = self.failure_html

        request.setResponseCode(status_code)
        request.setHeader(b"Content-Type", b"text/html; charset=utf-8")
        request.setHeader(b"Content-Length", b"%d" % (len(response),))
<<<<<<< HEAD
        request.write(ensure_binary(response))
=======
        request.write(response.encode("utf8"))
>>>>>>> 8ed9e634
        finish_request(request)
        defer.returnValue(None)


class AccountValiditySendMailServlet(RestServlet):
    PATTERNS = client_patterns("/account_validity/send_mail$")

    def __init__(self, hs):
        """
        Args:
            hs (synapse.server.HomeServer): server
        """
        super(AccountValiditySendMailServlet, self).__init__()

        self.hs = hs
        self.account_activity_handler = hs.get_account_validity_handler()
        self.auth = hs.get_auth()
        self.account_validity = self.hs.config.account_validity

    @defer.inlineCallbacks
    def on_POST(self, request):
        if not self.account_validity.renew_by_email_enabled:
            raise AuthError(
                403, "Account renewal via email is disabled on this server."
            )

        requester = yield self.auth.get_user_by_req(request, allow_expired=True)
        user_id = requester.user.to_string()
        yield self.account_activity_handler.send_renewal_email_to_user(user_id)

        defer.returnValue((200, {}))


def register_servlets(hs, http_server):
    AccountValidityRenewServlet(hs).register(http_server)
    AccountValiditySendMailServlet(hs).register(http_server)<|MERGE_RESOLUTION|>--- conflicted
+++ resolved
@@ -67,11 +67,7 @@
         request.setResponseCode(status_code)
         request.setHeader(b"Content-Type", b"text/html; charset=utf-8")
         request.setHeader(b"Content-Length", b"%d" % (len(response),))
-<<<<<<< HEAD
-        request.write(ensure_binary(response))
-=======
         request.write(response.encode("utf8"))
->>>>>>> 8ed9e634
         finish_request(request)
         defer.returnValue(None)
 
