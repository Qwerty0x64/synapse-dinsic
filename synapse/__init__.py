# -*- coding: utf-8 -*-
# Copyright 2014-2016 OpenMarket Ltd
# Copyright 2018-9 New Vector Ltd
#
# Licensed under the Apache License, Version 2.0 (the "License");
# you may not use this file except in compliance with the License.
# You may obtain a copy of the License at
#
#     http://www.apache.org/licenses/LICENSE-2.0
#
# Unless required by applicable law or agreed to in writing, software
# distributed under the License is distributed on an "AS IS" BASIS,
# WITHOUT WARRANTIES OR CONDITIONS OF ANY KIND, either express or implied.
# See the License for the specific language governing permissions and
# limitations under the License.

""" This is a reference implementation of a Matrix home server.
"""

import os
import sys

from tests.patch_inline_callbacks import do_patch

# Check that we're not running on an unsupported Python version.
if sys.version_info < (3, 5):
    print("Synapse requires Python 3.5 or above.")
    sys.exit(1)

try:
    from twisted.internet import protocol
    from twisted.internet.protocol import Factory
    from twisted.names.dns import DNSDatagramProtocol

    protocol.Factory.noisy = False
    Factory.noisy = False
    DNSDatagramProtocol.noisy = False
except ImportError:
    pass

<<<<<<< HEAD
__version__ = "1.4.0rc1"

if bool(os.environ.get("SYNAPSE_TEST_PATCH_LOG_CONTEXTS", False)):
    do_patch()
=======
__version__ = "1.4.0"
>>>>>>> def54134
<|MERGE_RESOLUTION|>--- conflicted
+++ resolved
@@ -38,11 +38,7 @@
 except ImportError:
     pass
 
-<<<<<<< HEAD
-__version__ = "1.4.0rc1"
+__version__ = "1.4.0"
 
 if bool(os.environ.get("SYNAPSE_TEST_PATCH_LOG_CONTEXTS", False)):
-    do_patch()
-=======
-__version__ = "1.4.0"
->>>>>>> def54134
+    do_patch()