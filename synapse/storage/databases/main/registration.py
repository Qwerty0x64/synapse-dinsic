# -*- coding: utf-8 -*-
# Copyright 2014-2016 OpenMarket Ltd
# Copyright 2017-2018 New Vector Ltd
# Copyright 2019,2020 The Matrix.org Foundation C.I.C.
#
# Licensed under the Apache License, Version 2.0 (the "License");
# you may not use this file except in compliance with the License.
# You may obtain a copy of the License at
#
#     http://www.apache.org/licenses/LICENSE-2.0
#
# Unless required by applicable law or agreed to in writing, software
# distributed under the License is distributed on an "AS IS" BASIS,
# WITHOUT WARRANTIES OR CONDITIONS OF ANY KIND, either express or implied.
# See the License for the specific language governing permissions and
# limitations under the License.
import logging
import re
from typing import Any, Dict, List, Optional, Tuple

from synapse.api.constants import UserTypes
from synapse.api.errors import Codes, StoreError, SynapseError, ThreepidValidationError
from synapse.metrics.background_process_metrics import wrap_as_background_process
from synapse.storage._base import SQLBaseStore
from synapse.storage.database import DatabasePool
from synapse.storage.types import Cursor
from synapse.storage.util.sequence import build_sequence_generator
from synapse.types import UserID
from synapse.util.caches.descriptors import cached

THIRTY_MINUTES_IN_MS = 30 * 60 * 1000

logger = logging.getLogger(__name__)


class RegistrationWorkerStore(SQLBaseStore):
    def __init__(self, database: DatabasePool, db_conn, hs):
        super().__init__(database, db_conn, hs)

        self.config = hs.config
        self.clock = hs.get_clock()

        # Note: we don't check this sequence for consistency as we'd have to
        # call `find_max_generated_user_id_localpart` each time, which is
        # expensive if there are many entries.
        self._user_id_seq = build_sequence_generator(
            database.engine, find_max_generated_user_id_localpart, "user_id_seq",
        )

        self._account_validity = hs.config.account_validity
        if hs.config.run_background_tasks and self._account_validity.enabled:
            self._clock.call_later(
                0.0, self._set_expiration_date_when_missing,
            )

        # Create a background job for culling expired 3PID validity tokens
        if hs.config.run_background_tasks:
            self.clock.looping_call(
                self.cull_expired_threepid_validation_tokens, THIRTY_MINUTES_IN_MS
            )

    @cached()
    async def get_user_by_id(self, user_id: str) -> Optional[Dict[str, Any]]:
        return await self.db_pool.simple_select_one(
            table="users",
            keyvalues={"name": user_id},
            retcols=[
                "name",
                "password_hash",
                "is_guest",
                "admin",
                "consent_version",
                "consent_server_notice_sent",
                "appservice_id",
                "creation_ts",
                "user_type",
                "deactivated",
            ],
            allow_none=True,
            desc="get_user_by_id",
        )

    async def is_trial_user(self, user_id: str) -> bool:
        """Checks if user is in the "trial" period, i.e. within the first
        N days of registration defined by `mau_trial_days` config

        Args:
            user_id: The user to check for trial status.
        """

        info = await self.get_user_by_id(user_id)
        if not info:
            return False

        now = self.clock.time_msec()
        trial_duration_ms = self.config.mau_trial_days * 24 * 60 * 60 * 1000
        is_trial = (now - info["creation_ts"] * 1000) < trial_duration_ms
        return is_trial

    @cached()
    async def get_user_by_access_token(self, token: str) -> Optional[dict]:
        """Get a user from the given access token.

        Args:
            token: The access token of a user.
        Returns:
            None, if the token did not match, otherwise dict
            including the keys `name`, `is_guest`, `device_id`, `token_id`,
            `valid_until_ms`.
        """
        return await self.db_pool.runInteraction(
            "get_user_by_access_token", self._query_for_auth, token
        )

    @cached()
    async def get_expiration_ts_for_user(self, user_id: str) -> Optional[int]:
        """Get the expiration timestamp for the account bearing a given user ID.

        Args:
            user_id: The ID of the user.
        Returns:
            None, if the account has no expiration timestamp, otherwise int
            representation of the timestamp (as a number of milliseconds since epoch).
        """
        return await self.db_pool.simple_select_one_onecol(
            table="account_validity",
            keyvalues={"user_id": user_id},
            retcol="expiration_ts_ms",
            allow_none=True,
            desc="get_expiration_ts_for_user",
        )

    async def is_account_expired(self, user_id: str, current_ts: int) -> bool:
        """
        Returns whether an user account is expired.

        Args:
            user_id: The user's ID
            current_ts: The current timestamp

        Returns:
            Whether the user account has expired
        """
        expiration_ts = await self.get_expiration_ts_for_user(user_id)
        return expiration_ts is not None and current_ts >= expiration_ts

    async def set_account_validity_for_user(
        self,
        user_id: str,
        expiration_ts: int,
        email_sent: bool,
        renewal_token: Optional[str] = None,
        token_used_ts: Optional[int] = None,
    ) -> None:
        """Updates the account validity properties of the given account, with the
        given values.

        Args:
            user_id: ID of the account to update properties for.
            expiration_ts: New expiration date, as a timestamp in milliseconds
                since epoch.
            email_sent: True means a renewal email has been sent for this account
                and there's no need to send another one for the current validity
                period.
            renewal_token: Renewal token the user can use to extend the validity
                of their account. Defaults to no token.
            token_used_ts: A timestamp of when the current token was used to renew
                the account.
        """

        def set_account_validity_for_user_txn(txn):
            self.db_pool.simple_update_txn(
                txn=txn,
                table="account_validity",
                keyvalues={"user_id": user_id},
                updatevalues={
                    "expiration_ts_ms": expiration_ts,
                    "email_sent": email_sent,
                    "renewal_token": renewal_token,
                    "token_used_ts_ms": token_used_ts,
                },
            )
            self._invalidate_cache_and_stream(
                txn, self.get_expiration_ts_for_user, (user_id,)
            )

        await self.db_pool.runInteraction(
            "set_account_validity_for_user", set_account_validity_for_user_txn
        )

    async def get_expired_users(self):
        """Get UserIDs of all expired users.

        Users who are not active, or do not have profile information, are
        excluded from the results.

        Returns:
            Deferred[List[UserID]]: List of expired user IDs
        """

        def get_expired_users_txn(txn, now_ms):
            # We need to use pattern matching as profiles.user_id is confusingly just the
            # user's localpart, whereas account_validity.user_id is a full user ID
            sql = """
            SELECT av.user_id from account_validity AS av
                LEFT JOIN profiles as p
                ON av.user_id LIKE '%%' || p.user_id || ':%%'
            WHERE expiration_ts_ms <= ?
                AND p.active = 1
            """
            txn.execute(sql, (now_ms,))
            rows = txn.fetchall()

            return [UserID.from_string(row[0]) for row in rows]

        res = await self.db_pool.runInteraction(
            "get_expired_users", get_expired_users_txn, self.clock.time_msec()
        )

        return res

    async def set_renewal_token_for_user(
        self, user_id: str, renewal_token: str
    ) -> None:
        """Defines a renewal token for a given user, and clears the token_used timestamp.

        Args:
            user_id: ID of the user to set the renewal token for.
            renewal_token: Random unique string that will be used to renew the
                user's account.

        Raises:
            StoreError: The provided token is already set for another user.
        """
        await self.db_pool.simple_update_one(
            table="account_validity",
            keyvalues={"user_id": user_id},
            updatevalues={"renewal_token": renewal_token, "token_used_ts_ms": None},
            desc="set_renewal_token_for_user",
        )

    async def get_user_from_renewal_token(
        self, renewal_token: str
    ) -> Tuple[str, int, Optional[int]]:
        """Get a user ID and renewal status from a renewal token.

        Args:
            renewal_token: The renewal token to perform the lookup with.

        Returns:
            A tuple of containing the following values:
                * The ID of a user to which the token belongs.
                * An int representing the user's expiry timestamp as milliseconds since the
                    epoch, or 0 if the token was invalid.
                * An optional int representing the timestamp of when the user renewed their
                    account timestamp as milliseconds since the epoch. None if the account
                    has not been renewed using the current token yet.
        """
        ret_dict = await self.db_pool.simple_select_one(
            table="account_validity",
            keyvalues={"renewal_token": renewal_token},
            retcols=["user_id", "expiration_ts_ms", "token_used_ts_ms"],
            desc="get_user_from_renewal_token",
        )

        return (
            ret_dict["user_id"],
            ret_dict["expiration_ts_ms"],
            ret_dict["token_used_ts_ms"],
        )

    async def get_renewal_token_for_user(self, user_id: str) -> str:
        """Get the renewal token associated with a given user ID.

        Args:
            user_id: The user ID to lookup a token for.

        Returns:
            The renewal token associated with this user ID.
        """
        return await self.db_pool.simple_select_one_onecol(
            table="account_validity",
            keyvalues={"user_id": user_id},
            retcol="renewal_token",
            desc="get_renewal_token_for_user",
        )

    async def get_users_expiring_soon(self) -> List[Dict[str, int]]:
        """Selects users whose account will expire in the [now, now + renew_at] time
        window (see configuration for account_validity for information on what renew_at
        refers to).

        Returns:
            A list of dictionaries mapping user ID to expiration time (in milliseconds).
        """

        def select_users_txn(txn, now_ms, renew_at):
            sql = (
                "SELECT user_id, expiration_ts_ms FROM account_validity"
                " WHERE email_sent = ? AND (expiration_ts_ms - ?) <= ?"
            )
            values = [False, now_ms, renew_at]
            txn.execute(sql, values)
            return self.db_pool.cursor_to_dict(txn)

        return await self.db_pool.runInteraction(
            "get_users_expiring_soon",
            select_users_txn,
            self.clock.time_msec(),
            self.config.account_validity_renew_at,
        )

    async def set_renewal_mail_status(self, user_id: str, email_sent: bool) -> None:
        """Sets or unsets the flag that indicates whether a renewal email has been sent
        to the user (and the user hasn't renewed their account yet).

        Args:
            user_id: ID of the user to set/unset the flag for.
            email_sent: Flag which indicates whether a renewal email has been sent
                to this user.
        """
        await self.db_pool.simple_update_one(
            table="account_validity",
            keyvalues={"user_id": user_id},
            updatevalues={"email_sent": email_sent},
            desc="set_renewal_mail_status",
        )

    async def delete_account_validity_for_user(self, user_id: str) -> None:
        """Deletes the entry for the given user in the account validity table, removing
        their expiration date and renewal token.

        Args:
            user_id: ID of the user to remove from the account validity table.
        """
        await self.db_pool.simple_delete_one(
            table="account_validity",
            keyvalues={"user_id": user_id},
            desc="delete_account_validity_for_user",
        )

    async def get_info_for_users(
        self, user_ids: List[str],
    ):
        """Return the user info for a given set of users

        Args:
            user_ids: A list of users to return information about

        Returns:
            Deferred[Dict[str, bool]]: A dictionary mapping each user ID to
                a dict with the following keys:
                    * expired - whether this is an expired user
                    * deactivated - whether this is a deactivated user
        """
        # Get information of all our local users
        def _get_info_for_users_txn(txn):
            rows = []

            for user_id in user_ids:
                sql = """
                    SELECT u.name, u.deactivated, av.expiration_ts_ms
                    FROM users as u
                    LEFT JOIN account_validity as av
                    ON av.user_id = u.name
                    WHERE u.name = ?
                """

                txn.execute(sql, (user_id,))
                row = txn.fetchone()
                if row:
                    rows.append(row)

            return rows

        info_rows = await self.db_pool.runInteraction(
            "get_info_for_users", _get_info_for_users_txn
        )

        return {
            user_id: {
                "expired": (
                    expiration is not None and self.clock.time_msec() >= expiration
                ),
                "deactivated": deactivated == 1,
            }
            for user_id, deactivated, expiration in info_rows
        }

    async def is_server_admin(self, user: UserID) -> bool:
        """Determines if a user is an admin of this homeserver.

        Args:
            user: user ID of the user to test

        Returns:
            true iff the user is a server admin, false otherwise.
        """
        res = await self.db_pool.simple_select_one_onecol(
            table="users",
            keyvalues={"name": user.to_string()},
            retcol="admin",
            allow_none=True,
            desc="is_server_admin",
        )

        return bool(res) if res else False

    async def set_server_admin(self, user: UserID, admin: bool) -> None:
        """Sets whether a user is an admin of this homeserver.

        Args:
            user: user ID of the user to test
            admin: true iff the user is to be a server admin, false otherwise.
        """

        def set_server_admin_txn(txn):
            self.db_pool.simple_update_one_txn(
                txn, "users", {"name": user.to_string()}, {"admin": 1 if admin else 0}
            )
            self._invalidate_cache_and_stream(
                txn, self.get_user_by_id, (user.to_string(),)
            )

        await self.db_pool.runInteraction("set_server_admin", set_server_admin_txn)

    def _query_for_auth(self, txn, token):
        sql = (
            "SELECT users.name, users.is_guest, users.shadow_banned, access_tokens.id as token_id,"
            " access_tokens.device_id, access_tokens.valid_until_ms"
            " FROM users"
            " INNER JOIN access_tokens on users.name = access_tokens.user_id"
            " WHERE token = ?"
        )

        txn.execute(sql, (token,))
        rows = self.db_pool.cursor_to_dict(txn)
        if rows:
            return rows[0]

        return None

    @cached()
    async def is_real_user(self, user_id: str) -> bool:
        """Determines if the user is a real user, ie does not have a 'user_type'.

        Args:
            user_id: user id to test

        Returns:
            True if user 'user_type' is null or empty string
        """
        return await self.db_pool.runInteraction(
            "is_real_user", self.is_real_user_txn, user_id
        )

    @cached()
    async def is_support_user(self, user_id: str) -> bool:
        """Determines if the user is of type UserTypes.SUPPORT

        Args:
            user_id: user id to test

        Returns:
            True if user is of type UserTypes.SUPPORT
        """
        return await self.db_pool.runInteraction(
            "is_support_user", self.is_support_user_txn, user_id
        )

    def is_real_user_txn(self, txn, user_id):
        res = self.db_pool.simple_select_one_onecol_txn(
            txn=txn,
            table="users",
            keyvalues={"name": user_id},
            retcol="user_type",
            allow_none=True,
        )
        return res is None

    def is_support_user_txn(self, txn, user_id):
        res = self.db_pool.simple_select_one_onecol_txn(
            txn=txn,
            table="users",
            keyvalues={"name": user_id},
            retcol="user_type",
            allow_none=True,
        )
        return True if res == UserTypes.SUPPORT else False

    async def get_users_by_id_case_insensitive(self, user_id: str) -> Dict[str, str]:
        """Gets users that match user_id case insensitively.

        Returns:
             A mapping of user_id -> password_hash.
        """

        def f(txn):
            sql = "SELECT name, password_hash FROM users WHERE lower(name) = lower(?)"
            txn.execute(sql, (user_id,))
            return dict(txn)

        return await self.db_pool.runInteraction("get_users_by_id_case_insensitive", f)

    async def get_user_by_external_id(
        self, auth_provider: str, external_id: str
    ) -> Optional[str]:
        """Look up a user by their external auth id

        Args:
            auth_provider: identifier for the remote auth provider
            external_id: id on that system

        Returns:
            the mxid of the user, or None if they are not known
        """
        return await self.db_pool.simple_select_one_onecol(
            table="user_external_ids",
            keyvalues={"auth_provider": auth_provider, "external_id": external_id},
            retcol="user_id",
            allow_none=True,
            desc="get_user_by_external_id",
        )

    async def count_all_users(self):
        """Counts all users registered on the homeserver."""

        def _count_users(txn):
            txn.execute("SELECT COUNT(*) AS users FROM users")
            rows = self.db_pool.cursor_to_dict(txn)
            if rows:
                return rows[0]["users"]
            return 0

        return await self.db_pool.runInteraction("count_users", _count_users)

    async def count_daily_user_type(self) -> Dict[str, int]:
        """
        Counts 1) native non guest users
               2) native guests users
               3) bridged users
        who registered on the homeserver in the past 24 hours
        """

        def _count_daily_user_type(txn):
            yesterday = int(self._clock.time()) - (60 * 60 * 24)

            sql = """
                SELECT user_type, COALESCE(count(*), 0) AS count FROM (
                    SELECT
                    CASE
                        WHEN is_guest=0 AND appservice_id IS NULL THEN 'native'
                        WHEN is_guest=1 AND appservice_id IS NULL THEN 'guest'
                        WHEN is_guest=0 AND appservice_id IS NOT NULL THEN 'bridged'
                    END AS user_type
                    FROM users
                    WHERE creation_ts > ?
                ) AS t GROUP BY user_type
            """
            results = {"native": 0, "guest": 0, "bridged": 0}
            txn.execute(sql, (yesterday,))
            for row in txn:
                results[row[0]] = row[1]
            return results

        return await self.db_pool.runInteraction(
            "count_daily_user_type", _count_daily_user_type
        )

    async def count_nonbridged_users(self):
        def _count_users(txn):
            txn.execute(
                """
                SELECT COALESCE(COUNT(*), 0) FROM users
                WHERE appservice_id IS NULL
            """
            )
            (count,) = txn.fetchone()
            return count

        return await self.db_pool.runInteraction("count_users", _count_users)

    async def count_real_users(self):
        """Counts all users without a special user_type registered on the homeserver."""

        def _count_users(txn):
            txn.execute("SELECT COUNT(*) AS users FROM users where user_type is null")
            rows = self.db_pool.cursor_to_dict(txn)
            if rows:
                return rows[0]["users"]
            return 0

        return await self.db_pool.runInteraction("count_real_users", _count_users)

    async def generate_user_id(self) -> str:
        """Generate a suitable localpart for a guest user

        Returns: a (hopefully) free localpart
        """
        next_id = await self.db_pool.runInteraction(
            "generate_user_id", self._user_id_seq.get_next_id_txn
        )

        return str(next_id)

    async def get_user_id_by_threepid(self, medium: str, address: str) -> Optional[str]:
        """Returns user id from threepid

        Args:
            medium: threepid medium e.g. email
            address: threepid address e.g. me@example.com

        Returns:
            The user ID or None if no user id/threepid mapping exists
        """
        user_id = await self.db_pool.runInteraction(
            "get_user_id_by_threepid", self.get_user_id_by_threepid_txn, medium, address
        )
        return user_id

    def get_user_id_by_threepid_txn(self, txn, medium, address):
        """Returns user id from threepid

        Args:
            txn (cursor):
            medium (str): threepid medium e.g. email
            address (str): threepid address e.g. me@example.com

        Returns:
            str|None: user id or None if no user id/threepid mapping exists
        """
        ret = self.db_pool.simple_select_one_txn(
            txn,
            "user_threepids",
            {"medium": medium, "address": address},
            ["user_id"],
            True,
        )
        if ret:
            return ret["user_id"]
        return None

    async def user_add_threepid(self, user_id, medium, address, validated_at, added_at):
        await self.db_pool.simple_upsert(
            "user_threepids",
            {"medium": medium, "address": address},
            {"user_id": user_id, "validated_at": validated_at, "added_at": added_at},
        )

    async def user_get_threepids(self, user_id):
        return await self.db_pool.simple_select_list(
            "user_threepids",
            {"user_id": user_id},
            ["medium", "address", "validated_at", "added_at"],
            "user_get_threepids",
        )

    async def user_delete_threepid(self, user_id, medium, address) -> None:
        await self.db_pool.simple_delete(
            "user_threepids",
            keyvalues={"user_id": user_id, "medium": medium, "address": address},
            desc="user_delete_threepid",
        )

    async def user_delete_threepids(self, user_id: str) -> None:
        """Delete all threepid this user has bound

        Args:
             user_id: The user id to delete all threepids of

        """
        await self.db_pool.simple_delete(
            "user_threepids",
            keyvalues={"user_id": user_id},
            desc="user_delete_threepids",
        )

    async def add_user_bound_threepid(
        self, user_id: str, medium: str, address: str, id_server: str
    ):
        """The server proxied a bind request to the given identity server on
        behalf of the given user. We need to remember this in case the user
        asks us to unbind the threepid.

        Args:
            user_id
            medium
            address
            id_server
        """
        # We need to use an upsert, in case they user had already bound the
        # threepid
        await self.db_pool.simple_upsert(
            table="user_threepid_id_server",
            keyvalues={
                "user_id": user_id,
                "medium": medium,
                "address": address,
                "id_server": id_server,
            },
            values={},
            insertion_values={},
            desc="add_user_bound_threepid",
        )

    async def user_get_bound_threepids(self, user_id: str) -> List[Dict[str, Any]]:
        """Get the threepids that a user has bound to an identity server through the homeserver
        The homeserver remembers where binds to an identity server occurred. Using this
        method can retrieve those threepids.

        Args:
            user_id: The ID of the user to retrieve threepids for

        Returns:
            List of dictionaries containing the following keys:
                medium (str): The medium of the threepid (e.g "email")
                address (str): The address of the threepid (e.g "bob@example.com")
        """
        return await self.db_pool.simple_select_list(
            table="user_threepid_id_server",
            keyvalues={"user_id": user_id},
            retcols=["medium", "address"],
            desc="user_get_bound_threepids",
        )

    async def remove_user_bound_threepid(
        self, user_id: str, medium: str, address: str, id_server: str
    ) -> None:
        """The server proxied an unbind request to the given identity server on
        behalf of the given user, so we remove the mapping of threepid to
        identity server.

        Args:
            user_id
            medium
            address
            id_server
        """
        await self.db_pool.simple_delete(
            table="user_threepid_id_server",
            keyvalues={
                "user_id": user_id,
                "medium": medium,
                "address": address,
                "id_server": id_server,
            },
            desc="remove_user_bound_threepid",
        )

    async def get_id_servers_user_bound(
        self, user_id: str, medium: str, address: str
    ) -> List[str]:
        """Get the list of identity servers that the server proxied bind
        requests to for given user and threepid

        Args:
            user_id: The user to query for identity servers.
            medium: The medium to query for identity servers.
            address: The address to query for identity servers.

        Returns:
            A list of identity servers
        """
        return await self.db_pool.simple_select_onecol(
            table="user_threepid_id_server",
            keyvalues={"user_id": user_id, "medium": medium, "address": address},
            retcol="id_server",
            desc="get_id_servers_user_bound",
        )

    @cached()
    async def get_user_deactivated_status(self, user_id: str) -> bool:
        """Retrieve the value for the `deactivated` property for the provided user.

        Args:
            user_id: The ID of the user to retrieve the status for.

        Returns:
            True if the user was deactivated, false if the user is still active.
        """

        res = await self.db_pool.simple_select_one_onecol(
            table="users",
            keyvalues={"name": user_id},
            retcol="deactivated",
            desc="get_user_deactivated_status",
        )

        # Convert the integer into a boolean.
        return res == 1

    async def get_threepid_validation_session(
        self,
        medium: Optional[str],
        client_secret: str,
        address: Optional[str] = None,
        sid: Optional[str] = None,
        validated: Optional[bool] = True,
    ) -> Optional[Dict[str, Any]]:
        """Gets a session_id and last_send_attempt (if available) for a
        combination of validation metadata

        Args:
            medium: The medium of the 3PID
            client_secret: A unique string provided by the client to help identify this
                validation attempt
            address: The address of the 3PID
            sid: The ID of the validation session
            validated: Whether sessions should be filtered by
                whether they have been validated already or not. None to
                perform no filtering

        Returns:
            A dict containing the following:
                * address - address of the 3pid
                * medium - medium of the 3pid
                * client_secret - a secret provided by the client for this validation session
                * session_id - ID of the validation session
                * send_attempt - a number serving to dedupe send attempts for this session
                * validated_at - timestamp of when this session was validated if so

                Otherwise None if a validation session is not found
        """
        if not client_secret:
            raise SynapseError(
                400, "Missing parameter: client_secret", errcode=Codes.MISSING_PARAM
            )

        keyvalues = {"client_secret": client_secret}
        if medium:
            keyvalues["medium"] = medium
        if address:
            keyvalues["address"] = address
        if sid:
            keyvalues["session_id"] = sid

        assert address or sid

        def get_threepid_validation_session_txn(txn):
            sql = """
                SELECT address, session_id, medium, client_secret,
                last_send_attempt, validated_at
                FROM threepid_validation_session WHERE %s
                """ % (
                " AND ".join("%s = ?" % k for k in keyvalues.keys()),
            )

            if validated is not None:
                sql += " AND validated_at IS " + ("NOT NULL" if validated else "NULL")

            sql += " LIMIT 1"

            txn.execute(sql, list(keyvalues.values()))
            rows = self.db_pool.cursor_to_dict(txn)
            if not rows:
                return None

            return rows[0]

        return await self.db_pool.runInteraction(
            "get_threepid_validation_session", get_threepid_validation_session_txn
        )

    async def delete_threepid_session(self, session_id: str) -> None:
        """Removes a threepid validation session from the database. This can
        be done after validation has been performed and whatever action was
        waiting on it has been carried out

        Args:
            session_id: The ID of the session to delete
        """

        def delete_threepid_session_txn(txn):
            self.db_pool.simple_delete_txn(
                txn,
                table="threepid_validation_token",
                keyvalues={"session_id": session_id},
            )
            self.db_pool.simple_delete_txn(
                txn,
                table="threepid_validation_session",
                keyvalues={"session_id": session_id},
            )

        await self.db_pool.runInteraction(
            "delete_threepid_session", delete_threepid_session_txn
        )

    @wrap_as_background_process("cull_expired_threepid_validation_tokens")
    async def cull_expired_threepid_validation_tokens(self) -> None:
        """Remove threepid validation tokens with expiry dates that have passed"""

        def cull_expired_threepid_validation_tokens_txn(txn, ts):
            sql = """
            DELETE FROM threepid_validation_token WHERE
            expires < ?
            """
            txn.execute(sql, (ts,))

        await self.db_pool.runInteraction(
            "cull_expired_threepid_validation_tokens",
            cull_expired_threepid_validation_tokens_txn,
            self.clock.time_msec(),
        )

    @wrap_as_background_process("account_validity_set_expiration_dates")
    async def _set_expiration_date_when_missing(self):
        """
        Retrieves the list of registered users that don't have an expiration date, and
        adds an expiration date for each of them.
        """

        def select_users_with_no_expiration_date_txn(txn):
            """Retrieves the list of registered users with no expiration date from the
            database, filtering out deactivated users.
            """
            sql = (
                "SELECT users.name FROM users"
                " LEFT JOIN account_validity ON (users.name = account_validity.user_id)"
                " WHERE account_validity.user_id is NULL AND users.deactivated = 0;"
            )
            txn.execute(sql, [])

            res = self.db_pool.cursor_to_dict(txn)
            if res:
                for user in res:
                    self.set_expiration_date_for_user_txn(
                        txn, user["name"], use_delta=True
                    )

        await self.db_pool.runInteraction(
            "get_users_with_no_expiration_date",
            select_users_with_no_expiration_date_txn,
        )

    def set_expiration_date_for_user_txn(self, txn, user_id, use_delta=False):
        """Sets an expiration date to the account with the given user ID.

        Args:
             user_id (str): User ID to set an expiration date for.
             use_delta (bool): If set to False, the expiration date for the user will be
                now + validity period. If set to True, this expiration date will be a
                random value in the [now + period - d ; now + period] range, d being a
                delta equal to 10% of the validity period.
        """
        now_ms = self._clock.time_msec()
        expiration_ts = now_ms + self._account_validity.period

        if use_delta:
            expiration_ts = self.rand.randrange(
                expiration_ts - self._account_validity.startup_job_max_delta,
                expiration_ts,
            )

        self.db_pool.simple_upsert_txn(
            txn,
            "account_validity",
            keyvalues={"user_id": user_id},
            values={"expiration_ts_ms": expiration_ts, "email_sent": False},
        )

    async def get_user_pending_deactivation(self) -> Optional[str]:
        """
        Gets one user from the table of users waiting to be parted from all the rooms
        they're in.
        """
        return await self.db_pool.simple_select_one_onecol(
            "users_pending_deactivation",
            keyvalues={},
            retcol="user_id",
            allow_none=True,
            desc="get_users_pending_deactivation",
        )

    async def del_user_pending_deactivation(self, user_id: str) -> None:
        """
        Removes the given user to the table of users who need to be parted from all the
        rooms they're in, effectively marking that user as fully deactivated.
        """
        # XXX: This should be simple_delete_one but we failed to put a unique index on
        # the table, so somehow duplicate entries have ended up in it.
        await self.db_pool.simple_delete(
            "users_pending_deactivation",
            keyvalues={"user_id": user_id},
            desc="del_user_pending_deactivation",
        )


class RegistrationBackgroundUpdateStore(RegistrationWorkerStore):
    def __init__(self, database: DatabasePool, db_conn, hs):
        super().__init__(database, db_conn, hs)

        self.clock = hs.get_clock()
        self.config = hs.config

        self.db_pool.updates.register_background_index_update(
            "access_tokens_device_index",
            index_name="access_tokens_device_id",
            table="access_tokens",
            columns=["user_id", "device_id"],
        )

        self.db_pool.updates.register_background_index_update(
            "users_creation_ts",
            index_name="users_creation_ts",
            table="users",
            columns=["creation_ts"],
        )

        # we no longer use refresh tokens, but it's possible that some people
        # might have a background update queued to build this index. Just
        # clear the background update.
        self.db_pool.updates.register_noop_background_update(
            "refresh_tokens_device_index"
        )

        self.db_pool.updates.register_background_update_handler(
            "user_threepids_grandfather", self._bg_user_threepids_grandfather
        )

        self.db_pool.updates.register_background_update_handler(
            "users_set_deactivated_flag", self._background_update_set_deactivated_flag
        )

    async def _background_update_set_deactivated_flag(self, progress, batch_size):
        """Retrieves a list of all deactivated users and sets the 'deactivated' flag to 1
        for each of them.
        """

        last_user = progress.get("user_id", "")

        def _background_update_set_deactivated_flag_txn(txn):
            txn.execute(
                """
                SELECT
                    users.name,
                    COUNT(access_tokens.token) AS count_tokens,
                    COUNT(user_threepids.address) AS count_threepids
                FROM users
                    LEFT JOIN access_tokens ON (access_tokens.user_id = users.name)
                    LEFT JOIN user_threepids ON (user_threepids.user_id = users.name)
                WHERE (users.password_hash IS NULL OR users.password_hash = '')
                AND (users.appservice_id IS NULL OR users.appservice_id = '')
                AND users.is_guest = 0
                AND users.name > ?
                GROUP BY users.name
                ORDER BY users.name ASC
                LIMIT ?;
                """,
                (last_user, batch_size),
            )

            rows = self.db_pool.cursor_to_dict(txn)

            if not rows:
                return True, 0

            rows_processed_nb = 0

            for user in rows:
                if not user["count_tokens"] and not user["count_threepids"]:
                    self.set_user_deactivated_status_txn(txn, user["name"], True)
                    rows_processed_nb += 1

            logger.info("Marked %d rows as deactivated", rows_processed_nb)

            self.db_pool.updates._background_update_progress_txn(
                txn, "users_set_deactivated_flag", {"user_id": rows[-1]["name"]}
            )

            if batch_size > len(rows):
                return True, len(rows)
            else:
                return False, len(rows)

        end, nb_processed = await self.db_pool.runInteraction(
            "users_set_deactivated_flag", _background_update_set_deactivated_flag_txn
        )

        if end:
            await self.db_pool.updates._end_background_update(
                "users_set_deactivated_flag"
            )

        return nb_processed

    async def _bg_user_threepids_grandfather(self, progress, batch_size):
        """We now track which identity servers a user binds their 3PID to, so
        we need to handle the case of existing bindings where we didn't track
        this.

        We do this by grandfathering in existing user threepids assuming that
        they used one of the server configured trusted identity servers.
        """
        id_servers = set(self.config.trusted_third_party_id_servers)

        def _bg_user_threepids_grandfather_txn(txn):
            sql = """
                INSERT INTO user_threepid_id_server
                    (user_id, medium, address, id_server)
                SELECT user_id, medium, address, ?
                FROM user_threepids
            """

            txn.executemany(sql, [(id_server,) for id_server in id_servers])

        if id_servers:
            await self.db_pool.runInteraction(
                "_bg_user_threepids_grandfather", _bg_user_threepids_grandfather_txn
            )

        await self.db_pool.updates._end_background_update("user_threepids_grandfather")

        return 1


class RegistrationStore(RegistrationBackgroundUpdateStore):
    def __init__(self, database: DatabasePool, db_conn, hs):
        super().__init__(database, db_conn, hs)

<<<<<<< HEAD
        self._account_validity_enabled = hs.config.account_validity_enabled
        self._ignore_unknown_session_error = hs.config.request_token_inhibit_3pid_errors

        self._account_validity_period = None
        self._account_validity_startup_job_max_delta = None
        if self._account_validity_enabled:
            self._account_validity_period = hs.config.account_validity_period
            self._account_validity_startup_job_max_delta = (
                hs.config.account_validity_startup_job_max_delta
            )
            self._clock.call_later(
                0.0,
                run_as_background_process,
                "account_validity_set_expiration_dates",
                self._set_expiration_date_when_missing,
            )

        # Create a background job for culling expired 3PID validity tokens
        def start_cull():
            # run as a background process to make sure that the database transactions
            # have a logcontext to report to
            return run_as_background_process(
                "cull_expired_threepid_validation_tokens",
                self.cull_expired_threepid_validation_tokens,
            )

        hs.get_clock().looping_call(start_cull, THIRTY_MINUTES_IN_MS)

=======
        self._ignore_unknown_session_error = hs.config.request_token_inhibit_3pid_errors

>>>>>>> 74976a8e
    async def add_access_token_to_user(
        self,
        user_id: str,
        token: str,
        device_id: Optional[str],
        valid_until_ms: Optional[int],
    ) -> int:
        """Adds an access token for the given user.

        Args:
            user_id: The user ID.
            token: The new access token to add.
            device_id: ID of the device to associate with the access token
            valid_until_ms: when the token is valid until. None for no expiry.
        Raises:
            StoreError if there was a problem adding this.
        Returns:
            The token ID
        """
        next_id = self._access_tokens_id_gen.get_next()

        await self.db_pool.simple_insert(
            "access_tokens",
            {
                "id": next_id,
                "user_id": user_id,
                "token": token,
                "device_id": device_id,
                "valid_until_ms": valid_until_ms,
            },
            desc="add_access_token_to_user",
        )

        return next_id

    def _set_device_for_access_token_txn(self, txn, token: str, device_id: str) -> str:
        old_device_id = self.db_pool.simple_select_one_onecol_txn(
            txn, "access_tokens", {"token": token}, "device_id"
        )

        self.db_pool.simple_update_txn(
            txn, "access_tokens", {"token": token}, {"device_id": device_id}
        )

        self._invalidate_cache_and_stream(txn, self.get_user_by_access_token, (token,))

        return old_device_id

    async def set_device_for_access_token(self, token: str, device_id: str) -> str:
        """Sets the device ID associated with an access token.

        Args:
            token: The access token to modify.
            device_id: The new device ID.
        Returns:
            The old device ID associated with the access token.
        """

        return await self.db_pool.runInteraction(
            "set_device_for_access_token",
            self._set_device_for_access_token_txn,
            token,
            device_id,
        )

    async def register_user(
        self,
        user_id: str,
        password_hash: Optional[str] = None,
        was_guest: bool = False,
        make_guest: bool = False,
        appservice_id: Optional[str] = None,
        create_profile_with_displayname: Optional[str] = None,
        admin: bool = False,
        user_type: Optional[str] = None,
        shadow_banned: bool = False,
    ) -> None:
        """Attempts to register an account.

        Args:
            user_id: The desired user ID to register.
            password_hash: Optional. The password hash for this user.
            was_guest: Whether this is a guest account being upgraded to a
                non-guest account.
            make_guest: True if the the new user should be guest, false to add a
                regular user account.
            appservice_id: The ID of the appservice registering the user.
            create_profile_with_displayname: Optionally create a profile for
                the user, setting their displayname to the given value
            admin: is an admin user?
            user_type: type of user. One of the values from api.constants.UserTypes,
                or None for a normal user.
            shadow_banned: Whether the user is shadow-banned, i.e. they may be
                told their requests succeeded but we ignore them.

        Raises:
            StoreError if the user_id could not be registered.
        """
        await self.db_pool.runInteraction(
            "register_user",
            self._register_user,
            user_id,
            password_hash,
            was_guest,
            make_guest,
            appservice_id,
            create_profile_with_displayname,
            admin,
            user_type,
            shadow_banned,
        )

    def _register_user(
        self,
        txn,
        user_id,
        password_hash,
        was_guest,
        make_guest,
        appservice_id,
        create_profile_with_displayname,
        admin,
        user_type,
        shadow_banned,
    ):
        user_id_obj = UserID.from_string(user_id)

        now = int(self.clock.time())

        try:
            if was_guest:
                # Ensure that the guest user actually exists
                # ``allow_none=False`` makes this raise an exception
                # if the row isn't in the database.
                self.db_pool.simple_select_one_txn(
                    txn,
                    "users",
                    keyvalues={"name": user_id, "is_guest": 1},
                    retcols=("name",),
                    allow_none=False,
                )

                self.db_pool.simple_update_one_txn(
                    txn,
                    "users",
                    keyvalues={"name": user_id, "is_guest": 1},
                    updatevalues={
                        "password_hash": password_hash,
                        "upgrade_ts": now,
                        "is_guest": 1 if make_guest else 0,
                        "appservice_id": appservice_id,
                        "admin": 1 if admin else 0,
                        "user_type": user_type,
                        "shadow_banned": shadow_banned,
                    },
                )
            else:
                self.db_pool.simple_insert_txn(
                    txn,
                    "users",
                    values={
                        "name": user_id,
                        "password_hash": password_hash,
                        "creation_ts": now,
                        "is_guest": 1 if make_guest else 0,
                        "appservice_id": appservice_id,
                        "admin": 1 if admin else 0,
                        "user_type": user_type,
                        "shadow_banned": shadow_banned,
                    },
                )

        except self.database_engine.module.IntegrityError:
            raise StoreError(400, "User ID already taken.", errcode=Codes.USER_IN_USE)

        if self._account_validity_enabled:
            self.set_expiration_date_for_user_txn(txn, user_id)

        if create_profile_with_displayname:
            # set a default displayname serverside to avoid ugly race
            # between auto-joins and clients trying to set displaynames
            #
            # *obviously* the 'profiles' table uses localpart for user_id
            # while everything else uses the full mxid.
            txn.execute(
                "INSERT INTO profiles(user_id, displayname) VALUES (?,?)",
                (user_id_obj.localpart, create_profile_with_displayname),
            )

        if self.hs.config.stats_enabled:
            # we create a new completed user statistics row

            # we don't strictly need current_token since this user really can't
            # have any state deltas before now (as it is a new user), but still,
            # we include it for completeness.
            current_token = self._get_max_stream_id_in_current_state_deltas_txn(txn)
            self._update_stats_delta_txn(
                txn, now, "user", user_id, {}, complete_with_stream_id=current_token
            )

        self._invalidate_cache_and_stream(txn, self.get_user_by_id, (user_id,))

    async def record_user_external_id(
        self, auth_provider: str, external_id: str, user_id: str
    ) -> None:
        """Record a mapping from an external user id to a mxid

        Args:
            auth_provider: identifier for the remote auth provider
            external_id: id on that system
            user_id: complete mxid that it is mapped to
        """
        await self.db_pool.simple_insert(
            table="user_external_ids",
            values={
                "auth_provider": auth_provider,
                "external_id": external_id,
                "user_id": user_id,
            },
            desc="record_user_external_id",
        )

    async def user_set_password_hash(
        self, user_id: str, password_hash: Optional[str]
    ) -> None:
        """
        NB. This does *not* evict any cache because the one use for this
            removes most of the entries subsequently anyway so it would be
            pointless. Use flush_user separately.
        """

        def user_set_password_hash_txn(txn):
            self.db_pool.simple_update_one_txn(
                txn, "users", {"name": user_id}, {"password_hash": password_hash}
            )
            self._invalidate_cache_and_stream(txn, self.get_user_by_id, (user_id,))

        await self.db_pool.runInteraction(
            "user_set_password_hash", user_set_password_hash_txn
        )

    async def user_set_consent_version(
        self, user_id: str, consent_version: str
    ) -> None:
        """Updates the user table to record privacy policy consent

        Args:
            user_id: full mxid of the user to update
            consent_version: version of the policy the user has consented to

        Raises:
            StoreError(404) if user not found
        """

        def f(txn):
            self.db_pool.simple_update_one_txn(
                txn,
                table="users",
                keyvalues={"name": user_id},
                updatevalues={"consent_version": consent_version},
            )
            self._invalidate_cache_and_stream(txn, self.get_user_by_id, (user_id,))

        await self.db_pool.runInteraction("user_set_consent_version", f)

    async def user_set_consent_server_notice_sent(
        self, user_id: str, consent_version: str
    ) -> None:
        """Updates the user table to record that we have sent the user a server
        notice about privacy policy consent

        Args:
            user_id: full mxid of the user to update
            consent_version: version of the policy we have notified the user about

        Raises:
            StoreError(404) if user not found
        """

        def f(txn):
            self.db_pool.simple_update_one_txn(
                txn,
                table="users",
                keyvalues={"name": user_id},
                updatevalues={"consent_server_notice_sent": consent_version},
            )
            self._invalidate_cache_and_stream(txn, self.get_user_by_id, (user_id,))

        await self.db_pool.runInteraction("user_set_consent_server_notice_sent", f)

    async def user_delete_access_tokens(
        self,
        user_id: str,
        except_token_id: Optional[str] = None,
        device_id: Optional[str] = None,
    ) -> List[Tuple[str, int, Optional[str]]]:
        """
        Invalidate access tokens belonging to a user

        Args:
            user_id: ID of user the tokens belong to
            except_token_id: access_tokens ID which should *not* be deleted
            device_id: ID of device the tokens are associated with.
                If None, tokens associated with any device (or no device) will
                be deleted
        Returns:
            A tuple of (token, token id, device id) for each of the deleted tokens
        """

        def f(txn):
            keyvalues = {"user_id": user_id}
            if device_id is not None:
                keyvalues["device_id"] = device_id

            items = keyvalues.items()
            where_clause = " AND ".join(k + " = ?" for k, _ in items)
            values = [v for _, v in items]
            if except_token_id:
                where_clause += " AND id != ?"
                values.append(except_token_id)

            txn.execute(
                "SELECT token, id, device_id FROM access_tokens WHERE %s"
                % where_clause,
                values,
            )
            tokens_and_devices = [(r[0], r[1], r[2]) for r in txn]

            for token, _, _ in tokens_and_devices:
                self._invalidate_cache_and_stream(
                    txn, self.get_user_by_access_token, (token,)
                )

            txn.execute("DELETE FROM access_tokens WHERE %s" % where_clause, values)

            return tokens_and_devices

        return await self.db_pool.runInteraction("user_delete_access_tokens", f)

    async def delete_access_token(self, access_token: str) -> None:
        def f(txn):
            self.db_pool.simple_delete_one_txn(
                txn, table="access_tokens", keyvalues={"token": access_token}
            )

            self._invalidate_cache_and_stream(
                txn, self.get_user_by_access_token, (access_token,)
            )

        await self.db_pool.runInteraction("delete_access_token", f)

    @cached()
    async def is_guest(self, user_id: str) -> bool:
        res = await self.db_pool.simple_select_one_onecol(
            table="users",
            keyvalues={"name": user_id},
            retcol="is_guest",
            allow_none=True,
            desc="is_guest",
        )

        return res if res else False

    async def add_user_pending_deactivation(self, user_id: str) -> None:
        """
        Adds a user to the table of users who need to be parted from all the rooms they're
        in
        """
        await self.db_pool.simple_insert(
            "users_pending_deactivation",
            values={"user_id": user_id},
            desc="add_user_pending_deactivation",
        )

    async def validate_threepid_session(
        self, session_id: str, client_secret: str, token: str, current_ts: int
    ) -> Optional[str]:
        """Attempt to validate a threepid session using a token

        Args:
            session_id: The id of a validation session
            client_secret: A unique string provided by the client to help identify
                this validation attempt
            token: A validation token
            current_ts: The current unix time in milliseconds. Used for checking
                token expiry status

        Raises:
            ThreepidValidationError: if a matching validation token was not found or has
                expired

        Returns:
            A str representing a link to redirect the user to if there is one.
        """

        # Insert everything into a transaction in order to run atomically
        def validate_threepid_session_txn(txn):
            row = self.db_pool.simple_select_one_txn(
                txn,
                table="threepid_validation_session",
                keyvalues={"session_id": session_id},
                retcols=["client_secret", "validated_at"],
                allow_none=True,
            )

            if not row:
                if self._ignore_unknown_session_error:
                    # If we need to inhibit the error caused by an incorrect session ID,
                    # use None as placeholder values for the client secret and the
                    # validation timestamp.
                    # It shouldn't be an issue because they're both only checked after
                    # the token check, which should fail. And if it doesn't for some
                    # reason, the next check is on the client secret, which is NOT NULL,
                    # so we don't have to worry about the client secret matching by
                    # accident.
                    row = {"client_secret": None, "validated_at": None}
                else:
                    raise ThreepidValidationError(400, "Unknown session_id")

            retrieved_client_secret = row["client_secret"]
            validated_at = row["validated_at"]

            row = self.db_pool.simple_select_one_txn(
                txn,
                table="threepid_validation_token",
                keyvalues={"session_id": session_id, "token": token},
                retcols=["expires", "next_link"],
                allow_none=True,
            )

            if not row:
                raise ThreepidValidationError(
                    400, "Validation token not found or has expired"
                )
            expires = row["expires"]
            next_link = row["next_link"]

            if retrieved_client_secret != client_secret:
                raise ThreepidValidationError(
                    400, "This client_secret does not match the provided session_id"
                )

            # If the session is already validated, no need to revalidate
            if validated_at:
                return next_link

            if expires <= current_ts:
                raise ThreepidValidationError(
                    400, "This token has expired. Please request a new one"
                )

            # Looks good. Validate the session
            self.db_pool.simple_update_txn(
                txn,
                table="threepid_validation_session",
                keyvalues={"session_id": session_id},
                updatevalues={"validated_at": self.clock.time_msec()},
            )

            return next_link

        # Return next_link if it exists
        return await self.db_pool.runInteraction(
            "validate_threepid_session_txn", validate_threepid_session_txn
        )

    async def start_or_continue_validation_session(
        self,
        medium: str,
        address: str,
        session_id: str,
        client_secret: str,
        send_attempt: int,
        next_link: Optional[str],
        token: str,
        token_expires: int,
    ) -> None:
        """Creates a new threepid validation session if it does not already
        exist and associates a new validation token with it

        Args:
            medium: The medium of the 3PID
            address: The address of the 3PID
            session_id: The id of this validation session
            client_secret: A unique string provided by the client to help
                identify this validation attempt
            send_attempt: The latest send_attempt on this session
            next_link: The link to redirect the user to upon successful validation
            token: The validation token
            token_expires: The timestamp for which after the token will no
                longer be valid
        """

        def start_or_continue_validation_session_txn(txn):
            # Create or update a validation session
            self.db_pool.simple_upsert_txn(
                txn,
                table="threepid_validation_session",
                keyvalues={"session_id": session_id},
                values={"last_send_attempt": send_attempt},
                insertion_values={
                    "medium": medium,
                    "address": address,
                    "client_secret": client_secret,
                },
            )

            # Create a new validation token with this session ID
            self.db_pool.simple_insert_txn(
                txn,
                table="threepid_validation_token",
                values={
                    "session_id": session_id,
                    "token": token,
                    "next_link": next_link,
                    "expires": token_expires,
                },
            )

        await self.db_pool.runInteraction(
            "start_or_continue_validation_session",
            start_or_continue_validation_session_txn,
        )

    async def set_user_deactivated_status(
        self, user_id: str, deactivated: bool
    ) -> None:
        """Set the `deactivated` property for the provided user to the provided value.

        Args:
            user_id: The ID of the user to set the status for.
            deactivated: The value to set for `deactivated`.
        """

        await self.db_pool.runInteraction(
            "set_user_deactivated_status",
            self.set_user_deactivated_status_txn,
            user_id,
            deactivated,
        )

    def set_user_deactivated_status_txn(self, txn, user_id, deactivated):
        self.db_pool.simple_update_one_txn(
            txn=txn,
            table="users",
            keyvalues={"name": user_id},
            updatevalues={"deactivated": 1 if deactivated else 0},
        )
        self._invalidate_cache_and_stream(
            txn, self.get_user_deactivated_status, (user_id,)
        )
        txn.call_after(self.is_guest.invalidate, (user_id,))

<<<<<<< HEAD
    async def _set_expiration_date_when_missing(self):
        """
        Retrieves the list of registered users that don't have an expiration date, and
        adds an expiration date for each of them.
        """

        def select_users_with_no_expiration_date_txn(txn):
            """Retrieves the list of registered users with no expiration date from the
            database, filtering out deactivated users.
            """
            sql = (
                "SELECT users.name FROM users"
                " LEFT JOIN account_validity ON (users.name = account_validity.user_id)"
                " WHERE account_validity.user_id is NULL AND users.deactivated = 0;"
            )
            txn.execute(sql, [])

            res = self.db_pool.cursor_to_dict(txn)
            if res:
                for user in res:
                    self.set_expiration_date_for_user_txn(
                        txn, user["name"], use_delta=True
                    )

        await self.db_pool.runInteraction(
            "get_users_with_no_expiration_date",
            select_users_with_no_expiration_date_txn,
        )

    def set_expiration_date_for_user_txn(self, txn, user_id, use_delta=False):
        """Sets an expiration date to the account with the given user ID.

        Args:
             user_id (str): User ID to set an expiration date for.
             use_delta (bool): If set to False, the expiration date for the user will be
                now + validity period. If set to True, this expiration date will be a
                random value in the [now + period - d ; now + period] range, d being a
                delta equal to 10% of the validity period.
        """
        now_ms = self._clock.time_msec()
        expiration_ts = now_ms + self._account_validity_period

        if use_delta:
            expiration_ts = self.rand.randrange(
                expiration_ts - self._account_validity_startup_job_max_delta,
                expiration_ts,
            )

        self.db_pool.simple_upsert_txn(
            txn,
            "account_validity",
            keyvalues={"user_id": user_id},
            values={"expiration_ts_ms": expiration_ts, "email_sent": False},
        )

=======
>>>>>>> 74976a8e

def find_max_generated_user_id_localpart(cur: Cursor) -> int:
    """
    Gets the localpart of the max current generated user ID.

    Generated user IDs are integers, so we find the largest integer user ID
    already taken and return that.
    """

    # We bound between '@0' and '@a' to avoid pulling the entire table
    # out.
    cur.execute("SELECT name FROM users WHERE '@0' <= name AND name < '@a'")

    regex = re.compile(r"^@(\d+):")

    max_found = 0

    for (user_id,) in cur:
        match = regex.search(user_id)
        if match:
            max_found = max(int(match.group(1)), max_found)
    return max_found<|MERGE_RESOLUTION|>--- conflicted
+++ resolved
@@ -47,11 +47,17 @@
             database.engine, find_max_generated_user_id_localpart, "user_id_seq",
         )
 
-        self._account_validity = hs.config.account_validity
-        if hs.config.run_background_tasks and self._account_validity.enabled:
-            self._clock.call_later(
-                0.0, self._set_expiration_date_when_missing,
-            )
+        self._account_validity_enabled = hs.config.account_validity_enabled
+        if self._account_validity_enabled:
+            self._account_validity_period = hs.config.account_validity_period
+            self._account_validity_startup_job_max_delta = (
+                hs.config.account_validity_startup_job_max_delta
+            )
+
+            if hs.config.run_background_tasks:
+                self._clock.call_later(
+                    0.0, self._set_expiration_date_when_missing,
+                )
 
         # Create a background job for culling expired 3PID validity tokens
         if hs.config.run_background_tasks:
@@ -944,11 +950,11 @@
                 delta equal to 10% of the validity period.
         """
         now_ms = self._clock.time_msec()
-        expiration_ts = now_ms + self._account_validity.period
+        expiration_ts = now_ms + self._account_validity_period
 
         if use_delta:
             expiration_ts = self.rand.randrange(
-                expiration_ts - self._account_validity.startup_job_max_delta,
+                expiration_ts - self._account_validity_startup_job_max_delta,
                 expiration_ts,
             )
 
@@ -1118,39 +1124,8 @@
     def __init__(self, database: DatabasePool, db_conn, hs):
         super().__init__(database, db_conn, hs)
 
-<<<<<<< HEAD
-        self._account_validity_enabled = hs.config.account_validity_enabled
         self._ignore_unknown_session_error = hs.config.request_token_inhibit_3pid_errors
 
-        self._account_validity_period = None
-        self._account_validity_startup_job_max_delta = None
-        if self._account_validity_enabled:
-            self._account_validity_period = hs.config.account_validity_period
-            self._account_validity_startup_job_max_delta = (
-                hs.config.account_validity_startup_job_max_delta
-            )
-            self._clock.call_later(
-                0.0,
-                run_as_background_process,
-                "account_validity_set_expiration_dates",
-                self._set_expiration_date_when_missing,
-            )
-
-        # Create a background job for culling expired 3PID validity tokens
-        def start_cull():
-            # run as a background process to make sure that the database transactions
-            # have a logcontext to report to
-            return run_as_background_process(
-                "cull_expired_threepid_validation_tokens",
-                self.cull_expired_threepid_validation_tokens,
-            )
-
-        hs.get_clock().looping_call(start_cull, THIRTY_MINUTES_IN_MS)
-
-=======
-        self._ignore_unknown_session_error = hs.config.request_token_inhibit_3pid_errors
-
->>>>>>> 74976a8e
     async def add_access_token_to_user(
         self,
         user_id: str,
@@ -1704,64 +1679,6 @@
         )
         txn.call_after(self.is_guest.invalidate, (user_id,))
 
-<<<<<<< HEAD
-    async def _set_expiration_date_when_missing(self):
-        """
-        Retrieves the list of registered users that don't have an expiration date, and
-        adds an expiration date for each of them.
-        """
-
-        def select_users_with_no_expiration_date_txn(txn):
-            """Retrieves the list of registered users with no expiration date from the
-            database, filtering out deactivated users.
-            """
-            sql = (
-                "SELECT users.name FROM users"
-                " LEFT JOIN account_validity ON (users.name = account_validity.user_id)"
-                " WHERE account_validity.user_id is NULL AND users.deactivated = 0;"
-            )
-            txn.execute(sql, [])
-
-            res = self.db_pool.cursor_to_dict(txn)
-            if res:
-                for user in res:
-                    self.set_expiration_date_for_user_txn(
-                        txn, user["name"], use_delta=True
-                    )
-
-        await self.db_pool.runInteraction(
-            "get_users_with_no_expiration_date",
-            select_users_with_no_expiration_date_txn,
-        )
-
-    def set_expiration_date_for_user_txn(self, txn, user_id, use_delta=False):
-        """Sets an expiration date to the account with the given user ID.
-
-        Args:
-             user_id (str): User ID to set an expiration date for.
-             use_delta (bool): If set to False, the expiration date for the user will be
-                now + validity period. If set to True, this expiration date will be a
-                random value in the [now + period - d ; now + period] range, d being a
-                delta equal to 10% of the validity period.
-        """
-        now_ms = self._clock.time_msec()
-        expiration_ts = now_ms + self._account_validity_period
-
-        if use_delta:
-            expiration_ts = self.rand.randrange(
-                expiration_ts - self._account_validity_startup_job_max_delta,
-                expiration_ts,
-            )
-
-        self.db_pool.simple_upsert_txn(
-            txn,
-            "account_validity",
-            keyvalues={"user_id": user_id},
-            values={"expiration_ts_ms": expiration_ts, "email_sent": False},
-        )
-
-=======
->>>>>>> 74976a8e
 
 def find_max_generated_user_id_localpart(cur: Cursor) -> int:
     """
