--- conflicted
+++ resolved
@@ -86,12 +86,9 @@
                 DirectoryStore, KeyStore, StateStore, SignatureStore,
                 EventFederationStore,
                 MediaRepositoryStore,
-<<<<<<< HEAD
                 FilteringStore,
-=======
                 PusherStore,
                 PushRuleStore
->>>>>>> b0b80074
                 ):
 
     def __init__(self, hs):
