--- conflicted
+++ resolved
@@ -17,11 +17,7 @@
 
 import logging
 import re
-<<<<<<< HEAD
-from typing import List
-=======
-from typing import Optional
->>>>>>> 3b3f327a
+from typing import List, Optional
 
 from six import iterkeys
 
