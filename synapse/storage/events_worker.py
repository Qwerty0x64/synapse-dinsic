--- conflicted
+++ resolved
@@ -286,18 +286,6 @@
                         # This redaction event is allowed. Mark as not needing a
                         # recheck.
                         entry.event.internal_metadata.recheck_redaction = False
-<<<<<<< HEAD
-=======
-                    else:
-                        # We either don't have the event that is being redacted (so we
-                        # assume that the event isn't authorised for now), or the
-                        # senders don't match (so it will never be authorised). Either
-                        # way, we shouldn't return it.
-                        #
-                        # (If we later receive the event, then we will redact it anyway,
-                        # since we have this redaction)
-                        continue
->>>>>>> 65c5592b
 
             if check_redacted and entry.redacted_event:
                 event = entry.redacted_event
