<<<<<<< HEAD
=======
matrix-synapse-py3 (1.2.1) stable; urgency=medium

  * New synapse release 1.2.1.

 -- Synapse Packaging team <packages@matrix.org>  Fri, 26 Jul 2019 11:32:47 +0100

>>>>>>> 97bf3077
matrix-synapse-py3 (1.2.0) stable; urgency=medium

  [ Amber Brown ]
  * Update logging config defaults to match API changes in Synapse.

  [ Richard van der Hoff ]
  * Add Recommends and Depends for some libraries which you probably want.

  [ Synapse Packaging team ]
  * New synapse release 1.2.0.

 -- Synapse Packaging team <packages@matrix.org>  Thu, 25 Jul 2019 14:10:07 +0100

matrix-synapse-py3 (1.1.0) stable; urgency=medium

  [ Silke Hofstra ]
  * Include systemd-python to allow logging to the systemd journal.

  [ Synapse Packaging team ]
  * New synapse release 1.1.0.

 -- Synapse Packaging team <packages@matrix.org>  Thu, 04 Jul 2019 11:43:41 +0100

matrix-synapse-py3 (1.0.0) stable; urgency=medium

  * New synapse release 1.0.0.

 -- Synapse Packaging team <packages@matrix.org>  Tue, 11 Jun 2019 17:09:53 +0100

matrix-synapse-py3 (0.99.5.2) stable; urgency=medium

  * New synapse release 0.99.5.2.

 -- Synapse Packaging team <packages@matrix.org>  Thu, 30 May 2019 16:28:07 +0100

matrix-synapse-py3 (0.99.5.1) stable; urgency=medium

  * New synapse release 0.99.5.1.

 -- Synapse Packaging team <packages@matrix.org>  Wed, 22 May 2019 16:22:24 +0000

matrix-synapse-py3 (0.99.4) stable; urgency=medium

  [ Christoph Müller ]
  * Configure the systemd units to have a log identifier of `matrix-synapse`

  [ Synapse Packaging team ]
  * New synapse release 0.99.4.

 -- Synapse Packaging team <packages@matrix.org>  Wed, 15 May 2019 13:58:08 +0100

matrix-synapse-py3 (0.99.3.2) stable; urgency=medium

  * New synapse release 0.99.3.2.

 -- Synapse Packaging team <packages@matrix.org>  Fri, 03 May 2019 18:56:20 +0100

matrix-synapse-py3 (0.99.3.1) stable; urgency=medium

  * New synapse release 0.99.3.1.

 -- Synapse Packaging team <packages@matrix.org>  Fri, 03 May 2019 16:02:43 +0100

matrix-synapse-py3 (0.99.3) stable; urgency=medium

  [ Richard van der Hoff ]
  * Fix warning during preconfiguration. (Fixes: #4819)

  [ Synapse Packaging team ]
  * New synapse release 0.99.3.

 -- Synapse Packaging team <packages@matrix.org>  Mon, 01 Apr 2019 12:48:21 +0000

matrix-synapse-py3 (0.99.2) stable; urgency=medium

  * Fix overwriting of config settings on upgrade.
  * New synapse release 0.99.2.

 -- Synapse Packaging team <packages@matrix.org>  Fri, 01 Mar 2019 10:55:08 +0000

matrix-synapse-py3 (0.99.1.1) stable; urgency=medium

  * New synapse release 0.99.1.1

 -- Synapse Packaging team <packages@matrix.org>  Thu, 14 Feb 2019 17:19:44 +0000

matrix-synapse-py3 (0.99.1) stable; urgency=medium

  [ Damjan Georgievski ]
  * Added ExecReload= in service unit file to send a HUP signal

  [ Synapse Packaging team ]
  * New synapse release 0.99.1

 -- Synapse Packaging team <packages@matrix.org>  Thu, 14 Feb 2019 14:12:26 +0000

matrix-synapse-py3 (0.99.0) stable; urgency=medium

  * New synapse release 0.99.0

 -- Synapse Packaging team <packages@matrix.org>  Tue, 5 Feb 2019 18:25:00 +0000

matrix-synapse-py3 (0.34.1.1++1) stable; urgency=medium

  * Update conflicts specifications to allow smoother transition from matrix-synapse.

 -- Synapse Packaging team <packages@matrix.org>  Sat, 12 Jan 2019 12:58:35 +0000

matrix-synapse-py3 (0.34.1.1) stable; urgency=high

  * New synapse release 0.34.1.1

 -- Synapse Packaging team <packages@matrix.org>  Thu, 10 Jan 2019 15:04:52 +0000

matrix-synapse-py3 (0.34.1+1) stable; urgency=medium

  * Remove 'Breaks: matrix-synapse-ldap3'. (matrix-synapse-py3 includes
    the matrix-synapse-ldap3 python files, which makes the
    matrix-synapse-ldap3 debian package redundant but not broken.

 -- Synapse Packaging team <packages@matrix.org>  Wed, 09 Jan 2019 15:30:00 +0000

matrix-synapse-py3 (0.34.1) stable; urgency=medium

  * New synapse release 0.34.1.
  * Update Conflicts specifications to allow installation alongside our
    matrix-synapse transitional package.

 -- Synapse Packaging team <packages@matrix.org>  Wed, 09 Jan 2019 14:52:24 +0000

matrix-synapse-py3 (0.34.0) stable; urgency=medium

  * New synapse release 0.34.0.
  * Synapse is now installed into a Python 3 virtual environment with
    up-to-date dependencies.
  * The matrix-synapse service will now be restarted when the package is
    upgraded.
    (Fixes https://github.com/matrix-org/package-synapse-debian/issues/18)

 -- Synapse packaging team <packages@matrix.org>  Wed, 19 Dec 2018 14:00:00 +0000

matrix-synapse (0.33.9-1matrix1) stretch; urgency=medium

  [ Erik Johnston ]
  * Remove dependency on python-pydenticon

  [ Richard van der Hoff ]
  * New upstream version 0.33.9
  * Refresh patches for 0.33.9

 -- Richard van der Hoff <richard@matrix.org>  Tue, 20 Nov 2018 10:26:05 +0000

matrix-synapse (0.33.8-1) stretch; urgency=medium

  * New upstream version 0.33.8

 -- Erik Johnston <erik@matrix.org>  Thu, 01 Nov 2018 14:33:26 +0000

matrix-synapse (0.33.7-1matrix1) stretch; urgency=medium

  * New upstream version 0.33.7

 -- Richard van der Hoff <richard@matrix.org>  Thu, 18 Oct 2018 16:18:26 +0100

matrix-synapse (0.33.6-1matrix1) stretch; urgency=medium

  * Imported Upstream version 0.33.6
  * Remove redundant explicit dep on python-bcrypt
  * Run the tests during build
  * Add dependency on python-attr 16.0
  * Refresh patches for 0.33.6

 -- Richard van der Hoff <richard@matrix.org>  Thu, 04 Oct 2018 14:40:29 +0100

matrix-synapse (0.33.5.1-1matrix1) stretch; urgency=medium

  * Imported Upstream version 0.33.5.1

 -- Richard van der Hoff <richard@matrix.org>  Mon, 24 Sep 2018 18:20:51 +0100

matrix-synapse (0.33.5-1matrix1) stretch; urgency=medium

  * Imported Upstream version 0.33.5

 -- Richard van der Hoff <richard@matrix.org>  Mon, 24 Sep 2018 16:06:23 +0100

matrix-synapse (0.33.4-1mx1) stretch; urgency=medium

  * Imported Upstream version 0.33.4
  * Avoid telling people to install packages with pip
    (fixes https://github.com/matrix-org/synapse/issues/3743)

 -- Richard van der Hoff <richard@matrix.org>  Fri, 07 Sep 2018 14:06:17 +0100

matrix-synapse (0.33.3.1-1mx1) stretch; urgency=critical

  [ Richard van der Hoff ]
  * Imported Upstream version 0.33.3.1

 -- Richard van der Hoff <richard@matrix.org>  Thu, 06 Sep 2018 11:20:37 +0100

matrix-synapse (0.33.3-2) stretch; urgency=medium

  * We now require python-twisted 17.1.0 or later
  * Add recommendations for python-psycopg2 and python-lxml

 -- Richard van der Hoff <richard@matrix.org>  Thu, 23 Aug 2018 19:04:08 +0100

matrix-synapse (0.33.3-1) jessie; urgency=medium

  * New upstream version 0.33.3

 -- Richard van der Hoff <richard@matrix.org>  Wed, 22 Aug 2018 14:50:30 +0100

matrix-synapse (0.33.2-1) jessie; urgency=medium

  * New upstream version 0.33.2

 -- Richard van der Hoff <richard@matrix.org>  Thu, 09 Aug 2018 15:40:42 +0100

matrix-synapse (0.33.1-1) jessie; urgency=medium

  * New upstream version 0.33.1

 -- Erik Johnston <erik@matrix.org>  Thu, 02 Aug 2018 15:52:19 +0100

matrix-synapse (0.33.0-1) jessie; urgency=medium

  * New upstream version 0.33.0

 -- Richard van der Hoff <richard@matrix.org>  Thu, 19 Jul 2018 13:38:41 +0100

matrix-synapse (0.32.1-1) jessie; urgency=medium

  * New upstream version 0.32.1

 -- Richard van der Hoff <richard@matrix.org>  Fri, 06 Jul 2018 17:16:29 +0100

matrix-synapse (0.32.0-1) jessie; urgency=medium

  * New upstream version 0.32.0

 -- Erik Johnston <erik@matrix.org>  Fri, 06 Jul 2018 15:34:06 +0100

matrix-synapse (0.31.2-1) jessie; urgency=high

  * New upstream version 0.31.2

 -- Richard van der Hoff <richard@matrix.org>  Thu, 14 Jun 2018 16:49:07 +0100

matrix-synapse (0.31.1-1) jessie; urgency=medium

  * New upstream version 0.31.1
  * Require python-prometheus-client >= 0.0.14

 -- Richard van der Hoff <richard@matrix.org>  Fri, 08 Jun 2018 16:11:55 +0100

matrix-synapse (0.31.0-1) jessie; urgency=medium

  * New upstream version 0.31.0

 -- Richard van der Hoff <richard@matrix.org>  Wed, 06 Jun 2018 17:23:10 +0100

matrix-synapse (0.30.0-1) jessie; urgency=medium

  [ Michael Kaye ]
  * update homeserver.yaml to be somewhat more modern.

  [ Erik Johnston ]
  * New upstream version 0.30.0

 -- Erik Johnston <erik@matrix.org>  Thu, 24 May 2018 16:43:16 +0100

matrix-synapse (0.29.0-1) jessie; urgency=medium

  * New upstream version 0.29.0

 -- Erik Johnston <erik@matrix.org>  Wed, 16 May 2018 17:43:06 +0100

matrix-synapse (0.28.1-1) jessie; urgency=medium

  * New upstream version 0.28.1

 -- Erik Johnston <erik@matrix.org>  Tue, 01 May 2018 19:21:39 +0100

matrix-synapse (0.28.0-1) jessie; urgency=medium

  * New upstream 0.28.0

 -- Erik Johnston <erik@matrix.org>  Fri, 27 Apr 2018 13:15:49 +0100

matrix-synapse (0.27.4-1) jessie; urgency=medium

  * Bump canonicaljson version
  * New upstream 0.27.4

 -- Erik Johnston <erik@matrix.org>  Fri, 13 Apr 2018 13:37:47 +0100

matrix-synapse (0.27.3-1) jessie; urgency=medium

  * Report stats should default to off
  * Refresh patches
  * New upstream 0.27.3

 -- Erik Johnston <erik@matrix.org>  Wed, 11 Apr 2018 11:43:47 +0100

matrix-synapse (0.27.2-1) jessie; urgency=medium

  * New upstream version 0.27.2

 -- Erik Johnston <erik@matrix.org>  Mon, 26 Mar 2018 16:41:57 +0100

matrix-synapse (0.27.1-1) jessie; urgency=medium

  * New upstream version 0.27.1

 -- Erik Johnston <erik@matrix.org>  Mon, 26 Mar 2018 16:22:03 +0100

matrix-synapse (0.27.0-2) jessie; urgency=medium

  * Fix bcrypt dependency

 -- Erik Johnston <erik@matrix.org>  Mon, 26 Mar 2018 16:00:26 +0100

matrix-synapse (0.27.0-1) jessie; urgency=medium

  * New upstream version 0.27.0

 -- Erik Johnston <erik@matrix.org>  Mon, 26 Mar 2018 15:07:52 +0100

matrix-synapse (0.26.1-1) jessie; urgency=medium

  * Ignore RC
  * New upstream version 0.26.1

 -- Erik Johnston <erik@matrix.org>  Fri, 16 Mar 2018 00:40:08 +0000

matrix-synapse (0.26.0-1) jessie; urgency=medium

  [ Richard van der Hoff ]
  * Remove `level` for `file` log handler

  [ Erik Johnston ]

 -- Erik Johnston <erik@matrix.org>  Fri, 05 Jan 2018 11:21:26 +0000

matrix-synapse (0.25.1-1) jessie; urgency=medium

  * New upstream version 0.25.1

 -- Erik Johnston <erik@matrix.org>  Mon, 20 Nov 2017 10:05:37 +0000

matrix-synapse (0.25.0-1) jessie; urgency=medium

  * New upstream version 0.25.0

 -- Erik Johnston <erik@matrix.org>  Wed, 15 Nov 2017 11:36:32 +0000

matrix-synapse (0.24.1-1) jessie; urgency=medium

  * New upstream version 0.24.1

 -- Erik Johnston <erik@matrix.org>  Tue, 24 Oct 2017 15:05:03 +0100

matrix-synapse (0.24.0-1) jessie; urgency=medium

  * New upstream version 0.24.0

 -- Erik Johnston <erik@matrix.org>  Mon, 23 Oct 2017 14:11:46 +0100

matrix-synapse (0.23.1-1) xenial; urgency=medium

  * Imported upstream version 0.23.1

 -- Erik Johnston <erikj@matrix.org>  Thu, 05 Oct 2017 15:28:25 +0100

matrix-synapse (0.23.0-1) jessie; urgency=medium

  * Fix patch after refactor
  * Add patch to remove requirement on affinity package
  * refresh webclient patch

 -- Erik Johnston <erikj@matrix.org>  Mon, 02 Oct 2017 15:34:57 +0100

matrix-synapse (0.22.1-1) jessie; urgency=medium

  * Imported Upstream version 0.22.1

 -- Erik Johnston <erikj@matrix.org>  Thu, 06 Jul 2017 18:14:13 +0100

matrix-synapse (0.22.0-1) jessie; urgency=medium

  * Imported upstream version 0.22.0

 -- Erik Johnston <erikj@matrix.org>  Thu, 06 Jul 2017 10:47:45 +0100

matrix-synapse (0.21.1-1) jessie; urgency=medium

  * Imported upstream version 0.21.1

 -- Erik Johnston <erikj@matrix.org>  Thu, 15 Jun 2017 13:31:13 +0100

matrix-synapse (0.21.0-1) jessie; urgency=medium

  * Imported upstream version 0.21.0
  * Update patches

 -- Erik Johnston <erikj@matrix.org>  Thu, 18 May 2017 14:16:54 +0100

matrix-synapse (0.20.0-2) jessie; urgency=medium

  * Depend on python-jsonschema

 -- Erik Johnston <erikj@matrix.org>  Wed, 12 Apr 2017 10:41:46 +0100

matrix-synapse (0.20.0-1) jessie; urgency=medium

  * Imported upstream version 0.20.0

 -- Erik Johnston <erikj@matrix.org>  Tue, 11 Apr 2017 12:58:26 +0100

matrix-synapse (0.19.3-1) jessie; urgency=medium

  * Imported upstream version 0.19.3

 -- Erik Johnston <erikj@matrix.org>  Tue, 21 Mar 2017 13:45:41 +0000

matrix-synapse (0.19.2-1) jessie; urgency=medium

  [ Sunil Mohan Adapa ]
  * Bump standards version to 3.9.8
  * Add debian/copyright file
  * Don't ignore errors in debian/config
  * Reformat depenedencies in debian/control
  * Internationalize strings in template file
  * Update package description
  * Add lsb-base as dependency
  * Update questions for debconf style
  * Add man pages for all binaries

  [ Erik Johnston ]
  * Imported upstream version 0.19.2

 -- Erik Johnston <erikj@matrix.org>  Tue, 21 Feb 2017 13:55:00 +0000

matrix-synapse (0.19.1-1) jessie; urgency=medium

  * Imported upstream version 0.19.1

 -- Erik Johnston <erikj@matrix.org>  Thu, 09 Feb 2017 11:53:27 +0000

matrix-synapse (0.19.0-1) jessie; urgency=medium

  This build requires python-twisted 0.19.0, which may need to be installed
  from backports.

  [ Bryce Chidester ]
  * Add EnvironmentFile to the systemd service
  * Create matrix-synapse.default

  [ Erik Johnston ]
  * Imported upstream version 0.19.0

 -- Erik Johnston <erikj@matrix.org>  Sat, 04 Feb 2017 09:58:29 +0000

matrix-synapse (0.18.7-1) trusty; urgency=medium

  * Imported Upstream version 0.18.4

 -- Erik Johnston <erikj@matrix.org>  Mon, 09 Jan 2017 15:10:21 +0000

matrix-synapse (0.18.5-1) trusty; urgency=medium

  * Imported Upstream version 0.18.5

 -- Erik Johnston <erikj@matrix.org>  Fri, 16 Dec 2016 10:51:59 +0000

matrix-synapse (0.18.4-1) trusty; urgency=medium

  * Imported Upstream version 0.18.4

 -- Erik Johnston <erikj@matrix.org>  Tue, 22 Nov 2016 10:33:41 +0000

matrix-synapse (0.18.3-1) trusty; urgency=medium

  * Imported Upstream version 0.18.3
  * Remove upstreamed ldap3 patch

 -- Erik Johnston <erikj@matrix.org>  Tue, 08 Nov 2016 15:01:49 +0000

matrix-synapse (0.18.2-2) trusty; urgency=high

  * Patch ldap3 support to workaround differences in python-ldap3 0.9,
    bug allowed unauthorized logins if ldap3 0.9 was used.

 -- Erik Johnston <erikj@matrix.org>  Tue, 08 Nov 2016 13:48:09 +0000

matrix-synapse (0.18.2-1) trusty; urgency=medium

  * Imported Upstream version 0.18.2

 -- Erik Johnston <erikj@matrix.org>  Tue, 01 Nov 2016 13:30:45 +0000

matrix-synapse (0.18.1-1) trusty; urgency=medium

  * Imported Upstream version 0.18.1

 -- Erik Johnston <erikj@matrix.org>  Wed, 05 Oct 2016 14:52:53 +0100

matrix-synapse (0.18.0-1) trusty; urgency=medium

  * Imported Upstream version 0.18.0

 -- Erik Johnston <erikj@matrix.org>  Mon, 19 Sep 2016 17:38:48 +0100

matrix-synapse (0.17.3-1) trusty; urgency=medium

  * Imported Upstream version 0.17.3

 -- Erik Johnston <erikj@matrix.org>  Fri, 09 Sep 2016 11:18:18 +0100

matrix-synapse (0.17.2-1) trusty; urgency=medium

  * Imported Upstream version 0.17.2

 -- Erik Johnston <erikj@matrix.org>  Thu, 08 Sep 2016 15:37:14 +0100

matrix-synapse (0.17.1-1) trusty; urgency=medium

  * Imported Upstream version 0.17.1

 -- Erik Johnston <erikj@matrix.org>  Wed, 24 Aug 2016 15:11:29 +0100

matrix-synapse (0.17.0-1) trusty; urgency=medium

  * Imported Upstream version 0.17.0

 -- Erik Johnston <erikj@matrix.org>  Mon, 08 Aug 2016 13:56:15 +0100

matrix-synapse (0.16.1-r1-1) trusty; urgency=medium

  * Imported Upstream version 0.16.1-r1

 -- Erik Johnston <erikj@matrix.org>  Fri, 08 Jul 2016 16:47:35 +0100

matrix-synapse (0.16.1-2) trusty; urgency=critical

  * Apply security patch

 -- Erik Johnston <erikj@matrix.org>  Fri, 08 Jul 2016 11:05:27 +0100

matrix-synapse (0.16.1-1) trusty; urgency=medium

  * New upstream release

 -- Erik Johnston <erikj@matrix.org>  Tue, 21 Jun 2016 14:56:48 +0100

matrix-synapse (0.16.0-3) trusty; urgency=medium

  * Don't require strict nacl==0.3.0 requirement

 -- Erik Johnston <erikj@matrix.org>  Mon, 20 Jun 2016 13:24:22 +0100

matrix-synapse (0.16.0-2) trusty; urgency=medium

  * Also change the permissions of /etc/matrix-synapse
  * Add apt webclient instructions
  * Fix up patches
  * Update default homeserver.yaml
  * Add patch

 -- Erik Johnston <erikj@matrix.org>  Fri, 10 Jun 2016 14:06:20 +0100

matrix-synapse (0.16.0-1) trusty; urgency=medium

  [ David A Roberts ]
  * systemd

  [ Erik Johnston ]
  * Fixup postinst and matrix-synapse.service
  * Handle email optional deps
  * New upstream release

 -- Erik Johnston <erikj@matrix.org>  Thu, 09 Jun 2016 16:17:01 +0100

matrix-synapse (0.14.0-1) trusty; urgency=medium

  * Remove saml2 module requirements

 -- Erik Johnston <erikj@matrix.org>  Wed, 30 Mar 2016 14:31:17 +0100

matrix-synapse (0.13.3-1) trusty; urgency=medium

  * New upstream release

 -- Erik Johnston <erikj@matrix.org>  Thu, 11 Feb 2016 16:35:39 +0000

matrix-synapse (0.13.2-1) trusty; urgency=medium

  * New upstream release

 -- Erik Johnston <erikj@matrix.org>  Thu, 11 Feb 2016 11:01:16 +0000

matrix-synapse (0.13.0-1) trusty; urgency=medium

  * New upstream release

 -- Erik Johnston <erikj@matrix.org>  Wed, 10 Feb 2016 16:34:39 +0000

matrix-synapse (0.12.0-2) trusty; urgency=medium

  * Don't default `registerion_shared_secret` config option

 -- Erik Johnston <erikj@matrix.org>  Wed, 06 Jan 2016 16:34:02 +0000

matrix-synapse (0.12.0-1) stable; urgency=medium

  * Imported Upstream version 0.12.0

 -- Mark Haines <mark@matrix.org>  Mon, 04 Jan 2016 15:38:33 +0000

matrix-synapse (0.11.1-1) unstable; urgency=medium

  * Imported Upstream version 0.11.1

 -- Erik Johnston <erikj@matrix.org>  Fri, 20 Nov 2015 17:56:52 +0000

matrix-synapse (0.11.0-r2-1) stable; urgency=medium

  * Imported Upstream version 0.11.0-r2
  * Add gbp.conf

 -- Erik Johnston <erikj@matrix.org>  Thu, 19 Nov 2015 13:52:36 +0000

matrix-synapse (0.11.0-1) wheezy; urgency=medium

  * Fix dependencies.

 -- Erik Johnston <erikj@matrix.org>  Tue, 17 Nov 2015 16:28:06 +0000

matrix-synapse (0.11.0-0) wheezy; urgency=medium

  * New upstream release

 -- Erik Johnston <erikj@matrix.org>  Tue, 17 Nov 2015 16:03:01 +0000

matrix-synapse (0.10.0-2) wheezy; urgency=medium

  * Rebuild for wheezy.

 -- Erik Johnston <erikj@matrix.org>  Fri, 04 Sep 2015 14:21:03 +0100

matrix-synapse (0.10.0-1) trusty; urgency=medium

  * New upstream release

 -- Erik Johnston <erikj@matrix.org>  Thu, 03 Sep 2015 10:08:34 +0100

matrix-synapse (0.10.0~rc6-3) trusty; urgency=medium

  * Create log directory.

 -- Erik Johnston <erikj@matrix.org>  Wed, 02 Sep 2015 17:49:07 +0100

matrix-synapse (0.10.0~rc6-2) trusty; urgency=medium

  * Add patch to work around upstream bug in config directory handling.

 -- Erik Johnston <erikj@matrix.org>  Wed, 02 Sep 2015 17:42:42 +0100

matrix-synapse (0.10.0~rc6-1) trusty; urgency=medium

  * New upstream release

 -- Erik Johnston <erikj@matrix.org>  Wed, 02 Sep 2015 17:21:21 +0100

matrix-synapse (0.10.0~rc5-3) trusty; urgency=medium

  * Update init script to work.

 -- Erik Johnston <erikj@matrix.org>  Fri, 28 Aug 2015 10:51:56 +0100

matrix-synapse (0.10.0~rc5-2) trusty; urgency=medium

  * Fix where python files are installed.

 -- Erik Johnston <erikj@matrix.org>  Thu, 27 Aug 2015 11:55:39 +0100

matrix-synapse (0.10.0~rc5-1) trusty; urgency=medium

  * New upstream release

 -- Erik Johnston <erikj@matrix.org>  Thu, 27 Aug 2015 11:26:54 +0100

matrix-synapse (0.10.0~rc4-1) trusty; urgency=medium

  * New upstream version.

 -- Erik Johnston <erikj@matrix.org>  Thu, 27 Aug 2015 10:29:31 +0100

matrix-synapse (0.10.0~rc3-7) trusty; urgency=medium

  * Add debian/watch

 -- Erik Johnston <erikj@matrix.org>  Wed, 26 Aug 2015 17:57:08 +0100

matrix-synapse (0.10.0~rc3-6) trusty; urgency=medium

  * Deps.

 -- Erik Johnston <erikj@matrix.org>  Wed, 26 Aug 2015 17:07:13 +0100

matrix-synapse (0.10.0~rc3-5) trusty; urgency=medium

  * Deps.

 -- Erik Johnston <erikj@matrix.org>  Wed, 26 Aug 2015 16:18:02 +0100

matrix-synapse (0.10.0~rc3-4) trusty; urgency=medium

  * More deps.

 -- Erik Johnston <erikj@matrix.org>  Wed, 26 Aug 2015 14:09:27 +0100

matrix-synapse (0.10.0~rc3-3) trusty; urgency=medium

  * Update deps.

 -- Erik Johnston <erikj@matrix.org>  Wed, 26 Aug 2015 13:49:20 +0100

matrix-synapse (0.10.0~rc3-2) trusty; urgency=medium

  * Add more deps.

 -- Erik Johnston <erikj@matrix.org>  Wed, 26 Aug 2015 13:25:45 +0100

matrix-synapse (0.10.0~rc3-1) trusty; urgency=medium

  * New upstream release

 -- Erik Johnston <erikj@matrix.org>  Tue, 25 Aug 2015 17:52:33 +0100

matrix-synapse (0.9.3-1~trusty1) trusty; urgency=medium

  * Rebuild for trusty.

 -- Erik Johnston <erikj@matrix.org>  Thu, 20 Aug 2015 15:05:43 +0100

matrix-synapse (0.9.3-1) wheezy; urgency=medium

  * New upstream release
  * Create a user, "matrix-synapse", to run as
  * Log to /var/log/matrix-synapse/ directory
  * Override the way synapse looks for the angular SDK (syweb) so it finds the
    packaged one

 -- Paul "LeoNerd" Evans <paul@matrix.org>  Fri, 07 Aug 2015 15:32:12 +0100

matrix-synapse (0.9.2-2) wheezy; urgency=medium

  * Supply a default config file
  * Create directory in /var/lib
  * Use debconf to ask the user for the server name at installation time

 -- Paul "LeoNerd" Evans <paul@matrix.org>  Thu, 06 Aug 2015 15:28:00 +0100

matrix-synapse (0.9.2-1) wheezy; urgency=low

  * source package automatically created by stdeb 0.8.2

 -- Paul "LeoNerd" Evans <paul@matrix.org>  Fri, 12 Jun 2015 14:32:03 +0100<|MERGE_RESOLUTION|>--- conflicted
+++ resolved
@@ -1,12 +1,9 @@
-<<<<<<< HEAD
-=======
 matrix-synapse-py3 (1.2.1) stable; urgency=medium
 
   * New synapse release 1.2.1.
 
  -- Synapse Packaging team <packages@matrix.org>  Fri, 26 Jul 2019 11:32:47 +0100
 
->>>>>>> 97bf3077
 matrix-synapse-py3 (1.2.0) stable; urgency=medium
 
   [ Amber Brown ]
